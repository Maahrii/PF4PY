--- conflicted
+++ resolved
@@ -116,26 +116,12 @@
                     return filtered_segments
 
     @staticmethod
-<<<<<<< HEAD
     def classify_batch_by_resource(df, k_min=10, gamma=0):
         '''Input: df containing the columns ['start_time', 'end_time', 'resource']
                   k_min: min. batch size
                   gamma: time difference within batch processing
            Output: Batch Classification'''
         batches = []
-=======
-    def batch_classifier(df, k_min=10, gamma=0, dev=1):
-        """
-        Input: df: Dataframe containing the start and end time of each line/(sub-)trace per segment.
-        k_min: number of subsequent lines/(sub-)traces that must fulfill the batching constraints to be a batch.
-        gamma: The distance allowed between subsequent lines/(sub-)traces to be considered a batch.
-        dev: The amount of standard deviations the standardized times can be apart from each other;
-        The lower the value, the stricter the batching; 1 <= dev <= 4
-        Output: List of binary class values indicating if a line/(sub-)trace belongs to a batch.
-        """
-        start_batches = []
-        end_batches = []
->>>>>>> 483e46ff
         temp_batch = []
         resources = []
         df_sorted = df.sort_values(by=['start_time', 'end_time'], axis=0)
@@ -179,7 +165,6 @@
                 temp_batch = []
                 resources = []
                 temp_batch.append(j)
-<<<<<<< HEAD
                 resources.append(observations['resource'][j])
 
         temp_batch = []
@@ -193,32 +178,11 @@
                     observations['start_time'][j - 1]) and (
                         observations['end_time'][j + 1] > observations['end_time'][j] >= observations['end_time'][
                     j - 1]):
-=======
-
-        # batches = start_batches + end_batches
-        classes = []
-        for j in range(len(observations)):
-            is_classified = False
-            for batch in range(len(end_batches)):
-                if j in end_batches[batch]:
-                    classes.append(1)
-                    is_classified = True
-                    break
-
-            if not is_classified:
-                classes.append(0)
-
-        temp_batch = []
-        temp_batch.append(0)
-        for j in range(1, len(observations)):
-            if classes[j] != 1:
-                if observations['start_time'][j] == observations['start_time'][j - 1] and observations['end_time'][
-                    j - 1] <= observations['end_time'][j]:
->>>>>>> 483e46ff
+
+
                     temp_batch.append(j)
                     resources.append(observations['resource'][j])
                     if j == len(observations) - 1 and len(temp_batch) >= k_min:
-<<<<<<< HEAD
                         if len(set(resources)) == 1:
                             observations.loc[
                                 (observations.index >= temp_batch[0]) & (
@@ -253,42 +217,6 @@
                     resources.append(observations['resource'][j])
         return list(observations.sort_values(by = 'index')['class'])
 
-=======
-                        end = observations['end_time'][temp_batch[0]:temp_batch[-1] + 1].reindex(temp_batch)
-                        mask = abs((end - end.median()) / end.std()) < dev
-                        cleaned_temp_batch = list(end[mask].index)
-                        if len(cleaned_temp_batch) >= k_min:
-                            start_batches.append(cleaned_temp_batch)
-            else:
-                if len(temp_batch) >= k_min:
-                    end = observations['end_time'][temp_batch[0]:temp_batch[-1] + 1].reindex(temp_batch)
-                    start = observations['start_time'][temp_batch[0]:temp_batch[-1] + 1].reindex(temp_batch)
-                    mask = abs((end - end.median()) / end.std()) < dev
-                    cleaned_temp_batch = list(end[mask].index)
-                    if len(cleaned_temp_batch) >= k_min:
-                        start_batches.append(cleaned_temp_batch)
-                temp_batch = []
-                temp_batch.append(j)
-        else:
-            if len(temp_batch) >= k_min:
-                end = observations['end_time'][temp_batch[0]:temp_batch[-1] + 1].reindex(temp_batch)
-                start = observations['start_time'][temp_batch[0]:temp_batch[-1] + 1].reindex(temp_batch)
-                mask = abs((end - end.median()) / end.std()) < dev
-                cleaned_temp_batch = list(end[mask].index)
-                if len(cleaned_temp_batch) >= k_min:
-                    start_batches.append(cleaned_temp_batch)
-            temp_batch = []
-            temp_batch.append(j)
-
-        for j in range(len(observations)):
-            if classes[j] == 0:
-                for batch in range(len(start_batches)):
-                    if j in start_batches[batch]:
-                        classes[j] = 2
-                        break
-        observations['class'] = classes
-        return list(observations.sort_values(by='index')['class'])
->>>>>>> 483e46ff
 
     @staticmethod
     def classify_duration_hist(duration, num_classes):
